--- conflicted
+++ resolved
@@ -31,23 +31,16 @@
 import ch.qos.logback.core.spi.DeferredProcessingAware;
 
 public abstract class CompositeJsonEncoder<Event extends DeferredProcessingAware>
-<<<<<<< HEAD
         extends EncoderBase<Event> implements StreamingEncoder<Event> {
-    
-=======
-        extends EncoderBase<Event> {
-
->>>>>>> 93d5731b
     private static final byte[] EMPTY_BYTES = new byte[0];
 
     /**
-<<<<<<< HEAD
-     * The minimum size of the byte buffer used when encoding events in logback versions 
+     * The minimum size of the byte buffer used when encoding events in logback versions
      * greater than or equal to 1.2.0. The buffer is reused by subsequent invocations of
-     * the encoder. 
-     * 
-     * <p>The buffer automatically grows above the {@code #minBufferSize} when needed to 
-     * accommodate with larger events. However, only the first {@code minBufferSize} bytes 
+     * the encoder.
+     *
+     * <p>The buffer automatically grows above the {@code #minBufferSize} when needed to
+     * accommodate with larger events. However, only the first {@code minBufferSize} bytes
      * will be reused by subsequent invocations. It is therefore strongly advised to set
      * the minimum size at least equal to the average size of the encoded events to reduce
      * unnecessary memory allocations and reduce pressure on the garbage collector.
@@ -58,17 +51,7 @@
      * Provides reusable byte buffers (initialized when the encoder is started).
      */
     private ReusableByteBuffers bufferPool;
-    
-=======
-     * The minimum size of the byte array buffer used when
-     * encoding events in logback versions greater than or equal to 1.2.0.
-     *
-     * The actual buffer size will be the {@link #minBufferSize}
-     * plus the prefix, suffix, and line separators sizes.
-     */
-    private int minBufferSize = 1024;
-
->>>>>>> 93d5731b
+
     private Encoder<Event> prefix;
     private Encoder<Event> suffix;
 
@@ -79,12 +62,7 @@
     private byte[] lineSeparatorBytes;
 
     private Charset charset;
-<<<<<<< HEAD
-    
-    
-=======
-
->>>>>>> 93d5731b
+
     public CompositeJsonEncoder() {
         super();
         this.formatter = createFormatter();
@@ -110,62 +88,25 @@
         if (!isStarted()) {
             throw new IllegalStateException("Encoder is not started");
         }
-<<<<<<< HEAD
         
         ReusableByteBuffer buffer = bufferPool.getBuffer();
         try {
             encode(event, buffer);
             return buffer.toByteArray();
-        }
-        catch(IOException e) {
+        } catch (IOException e) {
             addWarn("Error encountered while encoding log event. Event: " + event, e);
-=======
-        byte[] prefixBytes = doEncodeWrappedToBytes(prefix, event);
-        byte[] suffixBytes = doEncodeWrappedToBytes(suffix, event);
-
-        ByteArrayOutputStream outputStream = new ByteArrayOutputStream(
-                minBufferSize
-                + (prefixBytes == null ? 0 : prefixBytes.length)
-                + (suffixBytes == null ? 0 : suffixBytes.length)
-                + lineSeparatorBytes.length);
-        try {
-            if (prefixBytes != null) {
-                outputStream.write(prefixBytes);
-            }
-
-            formatter.writeEventToOutputStream(event, outputStream);
-
-            if (suffixBytes != null) {
-                outputStream.write(suffixBytes);
-            }
-
-            outputStream.write(lineSeparatorBytes);
-
-            return outputStream.toByteArray();
-        } catch (IOException e) {
-            addWarn("Error encountered while encoding log event. "
-                    + "Event: " + event, e);
->>>>>>> 93d5731b
             return EMPTY_BYTES;
-        }
-        finally {
+        } finally {
             bufferPool.releaseBuffer(buffer);
         }
     }
-<<<<<<< HEAD
     
     private void encode(Encoder<Event> encoder, Event event, OutputStream outputStream) throws IOException {
-        if (encoder!=null) {
+        if (encoder != null) {
             byte[] data = encoder.encode(event);
-            if (data!=null) {
+            if (data != null) {
                 outputStream.write(data);
             }
-=======
-
-    private byte[] doEncodeWrappedToBytes(Encoder<Event> wrapped, Event event) {
-        if (wrapped != null) {
-            return wrapped.encode(event);
->>>>>>> 93d5731b
         }
     }
 
@@ -313,26 +254,18 @@
     }
     
     /**
-<<<<<<< HEAD
-     * The minimum size of the byte buffer used when encoding events in logback versions 
+     * The minimum size of the byte buffer used when encoding events in logback versions
      * greater than or equal to 1.2.0. The buffer is reused by subsequent invocations of
-     * the encoder. 
-     * 
-     * <p>The buffer automatically grows above the {@code #minBufferSize} when needed to 
-     * accommodate with larger events. However, only the first {@code minBufferSize} bytes 
+     * the encoder.
+     *
+     * <p>The buffer automatically grows above the {@code #minBufferSize} when needed to
+     * accommodate with larger events. However, only the first {@code minBufferSize} bytes
      * will be reused by subsequent invocations. It is therefore strongly advised to set
      * the minimum size at least equal to the average size of the encoded events to reduce
      * unnecessary memory allocations and reduce pressure on the garbage collector.
-     * 
+     *
      * <p>Note: changes to the buffer size will not be taken into account after the encoder
      *          is started.
-=======
-     * Sets the minimum size of the byte array buffer used when
-     * encoding events in logback versions greater than or equal to 1.2.0.
-     *
-     * The actual buffer size will be the {@link #minBufferSize}
-     * plus the prefix, suffix, and line separators sizes.
->>>>>>> 93d5731b
      */
     public void setMinBufferSize(int minBufferSize) {
         this.minBufferSize = minBufferSize;
