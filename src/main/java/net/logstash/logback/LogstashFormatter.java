--- conflicted
+++ resolved
@@ -41,27 +41,19 @@
     private static final StackTraceElement DEFAULT_CALLER_DATA = new StackTraceElement("", "", "", 0);
     
     private boolean includeCallerInfo;
-<<<<<<< HEAD
+    private JsonNode customFields;
+    
+    public LogstashFormatter() {
+        this(false);
+    }
     
     public LogstashFormatter(boolean includeCallerInfo) {
         this.includeCallerInfo = includeCallerInfo;
     }
     
-=======
-    private JsonNode customFields;
-
-    public LogstashFormatter(boolean includeCallerInfo) {
-        this.includeCallerInfo = includeCallerInfo;
-    }
-
     public LogstashFormatter(boolean includeCallerInfo, JsonNode customFields) {
         this.includeCallerInfo = includeCallerInfo;
         this.customFields = customFields;
-    }
-
->>>>>>> e6340409
-    public LogstashFormatter() {
-        this(false);
     }
     
     public byte[] writeValueAsBytes(ILoggingEvent event, Context context) throws IOException {
@@ -106,9 +98,9 @@
             addPropertiesAsFields(eventNode, context.getCopyOfPropertyMap());
         }
         addPropertiesAsFields(eventNode, event.getMDCPropertyMap());
-
+        
         addCustomFields(eventNode);
-
+        
     }
     
     private ArrayNode createTags(ILoggingEvent event) {
@@ -151,10 +143,7 @@
         }
         return ste[0];
     }
-<<<<<<< HEAD
     
-=======
-
     private void addCustomFields(ObjectNode eventNode) {
         if (customFields != null) {
             Iterator<String> i = customFields.fieldNames();
@@ -165,8 +154,7 @@
             }
         }
     }
-
->>>>>>> e6340409
+    
     public boolean isIncludeCallerInfo() {
         return includeCallerInfo;
     }
@@ -174,10 +162,11 @@
     public void setIncludeCallerInfo(boolean includeCallerInfo) {
         this.includeCallerInfo = includeCallerInfo;
     }
-
+    
     public void setCustomFields(JsonNode customFields) {
         this.customFields = customFields;
     }
+    
     public JsonNode getCustomFields() {
         return this.customFields;
     }
