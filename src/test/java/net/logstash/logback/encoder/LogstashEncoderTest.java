--- conflicted
+++ resolved
@@ -28,10 +28,7 @@
 import ch.qos.logback.classic.spi.IThrowableProxy;
 import ch.qos.logback.classic.spi.ThrowableProxy;
 import ch.qos.logback.classic.spi.ThrowableProxyUtil;
-<<<<<<< HEAD
-=======
 import ch.qos.logback.core.Context;
->>>>>>> e0433375
 import com.fasterxml.jackson.databind.JsonNode;
 import com.fasterxml.jackson.databind.ObjectMapper;
 import org.apache.commons.lang.time.FastDateFormat;
@@ -146,9 +143,28 @@
     }
 
     @Test
-<<<<<<< HEAD
     public void callerDataIsIncluded() throws Exception {
-=======
+        ILoggingEvent event = mock(ILoggingEvent.class);
+        when(event.getLoggerName()).thenReturn("LoggerName");
+        when(event.getThreadName()).thenReturn("ThreadName");
+        when(event.getFormattedMessage()).thenReturn("My message");
+        when(event.getLevel()).thenReturn(Level.ERROR);
+        when(event.getMDCPropertyMap()).thenReturn(Collections.<String, String>emptyMap());
+        final StackTraceElement[] stackTraceElements = {new StackTraceElement("caller_class", "method_name", "file_name", 12345)};
+        when(event.getCallerData()).thenReturn(stackTraceElements);
+
+        encoder.doEncode(event);
+        closeQuietly(outputStream);
+
+        JsonNode node = MAPPER.readTree(outputStream.toByteArray());
+
+        assertThat(node.get("@fields").get("caller_class_name").textValue(), is(stackTraceElements[0].getClassName()));
+        assertThat(node.get("@fields").get("caller_method_name").textValue(), is(stackTraceElements[0].getMethodName()));
+        assertThat(node.get("@fields").get("caller_file_name").textValue(), is(stackTraceElements[0].getFileName()));
+        assertThat(node.get("@fields").get("caller_line_number").intValue(), is(stackTraceElements[0].getLineNumber()));
+    }
+
+    @Test
     public void propertiesInContextAreIncluded() throws Exception {
         Map<String, String> propertyMap = new HashMap<String, String>();
         propertyMap.put("thing_one", "One");
@@ -157,36 +173,20 @@
         final Context context = mock(Context.class);
         when(context.getCopyOfPropertyMap()).thenReturn(propertyMap);
 
->>>>>>> e0433375
         ILoggingEvent event = mock(ILoggingEvent.class);
         when(event.getLoggerName()).thenReturn("LoggerName");
         when(event.getThreadName()).thenReturn("ThreadName");
         when(event.getFormattedMessage()).thenReturn("My message");
         when(event.getLevel()).thenReturn(Level.ERROR);
-<<<<<<< HEAD
-        when(event.getMDCPropertyMap()).thenReturn(Collections.<String, String>emptyMap());
-        final StackTraceElement[] stackTraceElements = {new StackTraceElement("caller_class", "method_name", "file_name", 12345)};
-        when(event.getCallerData()).thenReturn(stackTraceElements);
-
-=======
 
         encoder.setContext(context);
->>>>>>> e0433375
         encoder.doEncode(event);
         closeQuietly(outputStream);
 
         JsonNode node = MAPPER.readTree(outputStream.toByteArray());
 
-<<<<<<< HEAD
-        assertThat(node.get("@fields").get("caller_class_name").textValue(), is(stackTraceElements[0].getClassName()));
-        assertThat(node.get("@fields").get("caller_method_name").textValue(), is(stackTraceElements[0].getMethodName()));
-        assertThat(node.get("@fields").get("caller_file_name").textValue(), is(stackTraceElements[0].getFileName()));
-        assertThat(node.get("@fields").get("caller_line_number").intValue(), is(stackTraceElements[0].getLineNumber()));
-    }
-=======
         assertThat(node.get("@fields").get("thing_one").textValue(), is("One"));
         assertThat(node.get("@fields").get("thing_two").textValue(), is("Three"));
     }
 
->>>>>>> e0433375
 }